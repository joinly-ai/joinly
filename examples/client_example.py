# /// script
# requires-python = ">=3.12"
# dependencies = [
#     "fastmcp",
#     "langchain",
#     "langchain-anthropic",
#     "langchain-mcp-adapters",
#     "langchain-ollama",
#     "langchain-openai",
#     "langgraph",
#     "py-dotenv",
#     "rich",
# ]
# ///

import asyncio
import contextlib
import datetime
import json
import logging
import os
import re

from fastmcp import Client
from fastmcp.client.transports import StreamableHttpTransport
from langchain.chat_models import init_chat_model
from langchain_core.messages import HumanMessage
from langchain_core.tools import tool
from langchain_mcp_adapters.tools import load_mcp_tools
from langgraph.checkpoint.memory import MemorySaver
from langgraph.prebuilt import ToolNode, create_react_agent
from mcp import ResourceUpdatedNotification, ServerNotification
from pydantic import AnyUrl, BaseModel

logger = logging.getLogger(__name__)


class TranscriptSegment(BaseModel):
    """A segment of a transcript."""

    text: str
    start: float
    end: float
    speaker: str | None = None


class Transcript(BaseModel):
    """A transcript containing multiple segments."""

    segments: list[TranscriptSegment]


def transcript_to_messages(transcript: Transcript) -> list[HumanMessage]:
    """Convert a transcript to a list of HumanMessage."""

    def _normalize_speaker(speaker: str | None) -> str:
        if speaker is None:
            return "Unknown"
        speaker = re.sub(r"\s+", "_", speaker.strip())
        return re.sub(r"[<>\|\\\/]+", "", speaker)

    return [
        HumanMessage(
            content=s.text,
            name=_normalize_speaker(s.speaker),
        )
        for s in transcript.segments
    ]


def transcript_after(transcript: Transcript, after: float) -> Transcript:
    """Get a new transcript including only segments starting after given time."""
    segments = [s for s in transcript.segments if s.start > after]
    return Transcript(segments=segments)


def log_chunk(chunk) -> None:  # noqa: ANN001
    """Log an update chunk from langgraph."""
    if "agent" in chunk:
        for m in chunk["agent"]["messages"]:
            for t in m.tool_calls or []:
                args_str = ", ".join(
                    f'{k}="{v}"' if isinstance(v, str) else f"{k}={v}"
                    for k, v in t.get("args", {}).items()
                )
                logger.info("%s: %s", t["name"], args_str)
    if "tools" in chunk:
        for m in chunk["tools"]["messages"]:
            logger.info("%s: %s", m.name, m.content)


async def run(  # noqa: C901, PLR0915
    mcp_url: str,
    meeting_url: str,
    model_name: str,
    model_provider: str | None = None,
    config: dict | None = None,
) -> None:
    """Simple conversational agent for a meeting.

    Args:
        mcp_url: The URL of the MCP server.
        meeting_url: The URL of the meeting to join.
        model_name: The model to use for the agent.
        model_provider: The provider for the model.
        config: Optional configuration for additional MCP servers.
    """
    transcript_url = AnyUrl("transcript://live")
    transcript_event = asyncio.Event()

    async def _message_handler(message) -> None:  # noqa: ANN001
        if (
            isinstance(message, ServerNotification)
            and isinstance(message.root, ResourceUpdatedNotification)
            and message.root.params.uri == transcript_url
        ):
            transcript_event.set()

    llm = init_chat_model(model_name, model_provider=model_provider)

    prompt = (
        f"Today is {datetime.datetime.now(tz=datetime.UTC).strftime('%d.%m.%Y')}. "
        "You are joinly, a professional and knowledgeable meeting assistant. "
        "Provide concise, valuable contributions in the meeting. "
        "You are only with one other participant in the meeting, therefore "
        "respond to all messages and questions. "
        "When you are greeted, respond politely in spoken language. "
        "Give information, answer questions, and fullfill tasks as needed. "
        "You receive real-time transcripts from the ongoing meeting. "
        "Respond interactively and use available tools to assist participants. "
        "Always finish your response with the 'finish' tool. "
        "Never directly use the 'finish' tool, always respond first and then use it. "
        "If interrupted mid-response, use 'finish'."
    )

<<<<<<< HEAD
    # optionally, set settings for joinly
=======
    # optionally, set settings for joinly (requires v0.3.2)
>>>>>>> f3a27373
    settings = {
        # "name": "joinly",  # noqa: ERA001
        # "language": "en",  # noqa: ERA001
        # "tts": "elevenlabs",  # noqa: ERA001
    }
    transport = StreamableHttpTransport(
        url=mcp_url, headers={"joinly-settings": json.dumps(settings)}
    )

    # separate joinly client, since fastmcp does not support notifications
    # in proxy server mode yet (v2.7.0)
    joinly_client = Client(transport, message_handler=_message_handler)
    client = Client(config) if config and config.get("mcpServers") else None

    mcp_servers = list(config.get("mcpServers", {}).keys()) if config else None
    logger.info(
        "Connecting to joinly MCP server at %s and following other MCP servers: %s",
        mcp_url,
        mcp_servers,
    )
    async with joinly_client, client or contextlib.nullcontext():
        if joinly_client.is_connected():
            logger.info("Connected to joinly MCP server")
        else:
            logger.error("Failed to connect to joinly MCP server at %s", mcp_url)
        if client and not client.is_connected():
            logger.error("Failed to connect to additional MCP servers: %s", mcp_servers)

        await joinly_client.session.subscribe_resource(transcript_url)

        @tool(return_direct=True)
        def finish() -> str:
            """Finish tool to end the turn."""
            return "Finished."

        # load tools from joinly and other MCP servers
        tools = await load_mcp_tools(joinly_client.session)
        if client:
            tools.extend(await load_mcp_tools(client.session))
        tools.append(finish)

        tool_node = ToolNode(tools, handle_tool_errors=lambda e: e)
        llm_binded = llm.bind_tools(tools, tool_choice="any")

        memory = MemorySaver()
        agent = create_react_agent(
            llm_binded, tool_node, prompt=prompt, checkpointer=memory
        )
        last_time = -1.0

        logger.info("Joining meeting at %s", meeting_url)
        await joinly_client.call_tool("join_meeting", {"meeting_url": meeting_url})
        logger.info("Joined meeting successfully")

        try:
            while True:
                await transcript_event.wait()
                transcript_full = Transcript.model_validate_json(
                    (await joinly_client.read_resource(transcript_url))[0].text  # type: ignore[attr-defined]
                )
                transcript = transcript_after(transcript_full, after=last_time)
                transcript_event.clear()
                if not transcript.segments:
                    logger.warning("No new segments in the transcript after update")
                    continue

                last_time = transcript.segments[-1].start
                for segment in transcript.segments:
                    logger.info(
                        '%s: "%s"',
                        segment.speaker if segment.speaker else "User",
                        segment.text,
                    )

                try:
                    async for chunk in agent.astream(
                        {"messages": transcript_to_messages(transcript)},
                        config={"configurable": {"thread_id": "1"}},
                        stream_mode="updates",
                    ):
                        log_chunk(chunk)
                except Exception:
                    logger.exception("Error during agent invocation")

        finally:
            logger.info("Leaving meeting")
            with contextlib.suppress(Exception):
                await joinly_client.call_tool("leave_meeting")


if __name__ == "__main__":
    import argparse
    from pathlib import Path

    from dotenv import load_dotenv
    from rich.logging import RichHandler

    load_dotenv()

    logging.basicConfig(
        level=logging.WARNING,
        format="%(message)s",
        datefmt="[%X]",
        handlers=[RichHandler(rich_tracebacks=True)],
    )
    logger.setLevel(logging.INFO)

    parser = argparse.ArgumentParser(
        description=(
            "Run a conversational agent for a meeting using joinly.ai. "
            "Optionally, connect to different MCP servers."
        )
    )
    parser.add_argument("meeting_url", help="The URL of the meeting to join")
    parser.add_argument(
        "--mcp-url",
        dest="mcp_url",
        default="http://localhost:8000/mcp/",
        help="The URL of the joinly MCP server",
    )
    parser.add_argument(
        "--model-name",
        dest="model_name",
        default=os.getenv("JOINLY_MODEL_NAME", "gpt-4o"),
        help="The model to use for the agent",
    )
    parser.add_argument(
        "--model-provider",
        dest="model_provider",
        default=os.getenv("JOINLY_MODEL_PROVIDER"),
        help="The provider for the model",
    )
    parser.add_argument(
        "--config",
        dest="config",
        type=str,
        default=None,
        help=(
            "Path to a JSON configuration file for additional MCP servers. "
            "The file should contain configuration like: "
            '\'{"mcpServers": {"remote": {"url": "https://example.com/mcp"}}}\'. '
            "See https://gofastmcp.com/clients/client for more details."
        ),
    )
    args = parser.parse_args()
    config = None
    if args.config:
        try:
            with Path(args.config).open("r") as f:
                config = json.load(f)
        except Exception:
            logger.exception("Failed to load configuration file")
            args.config = None

    asyncio.run(
        run(
            mcp_url=args.mcp_url,
            meeting_url=args.meeting_url,
            model_name=args.model_name,
            model_provider=args.model_provider,
            config=config,
        )
    )<|MERGE_RESOLUTION|>--- conflicted
+++ resolved
@@ -133,11 +133,7 @@
         "If interrupted mid-response, use 'finish'."
     )
 
-<<<<<<< HEAD
-    # optionally, set settings for joinly
-=======
     # optionally, set settings for joinly (requires v0.3.2)
->>>>>>> f3a27373
     settings = {
         # "name": "joinly",  # noqa: ERA001
         # "language": "en",  # noqa: ERA001
