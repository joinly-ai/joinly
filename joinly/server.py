--- conflicted
+++ resolved
@@ -82,18 +82,10 @@
 
     @server._mcp_server.unsubscribe_resource()  # noqa: SLF001
     async def _handle_unsubscribe_resource(url: AnyUrl) -> None:
-<<<<<<< HEAD
         if url in _remover:
-            logger.info("Unsubscribing from resource: %s", url)
+            logger.debug("Unsubscribing from resource: %s", url)
             _remover[url]()
             _remover.pop(url)
-=======
-        nonlocal _remover
-        if url == transcript_url and _remover is not None:
-            logger.debug("Unsubscribing from resource: %s", url)
-            _remover()
-            _remover = None
->>>>>>> 900a7fef
 
     try:
         yield SessionContext(meeting_session=meeting_session)
