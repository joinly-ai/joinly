import logging
from collections.abc import Callable, Coroutine

from joinly.core import (
    MeetingProvider,
    SpeechController,
    TranscriptionController,
)
<<<<<<< HEAD
from joinly.types import MeetingChatHistory, MeetingParticipant, Transcript
=======
from joinly.types import MeetingChatHistory, Transcript
from joinly.utils.clock import Clock
>>>>>>> c7c9eea9

logger = logging.getLogger(__name__)


class MeetingSession:
    """Orchestrates meeting actions."""

    def __init__(
        self,
        meeting_provider: MeetingProvider,
        transcription_controller: TranscriptionController,
        speech_controller: SpeechController,
    ) -> None:
        """Initialize a meeting session.

        Args:
            meeting_provider (MeetingProvider): The meeting provider to use.
            transcription_controller (TranscriptionController): Controller for managing
                transcriptions.
            speech_controller (SpeechController): Controller for managing speech
                actions.
        """
        self._meeting_provider = meeting_provider
        self._transcription_controller = transcription_controller
        self._speech_controller = speech_controller
        self._clock: Clock | None = None
        self._transcript: Transcript | None = None

    @property
    def transcript(self) -> Transcript:
        """Return the current transcript of the meeting."""
        if self._transcript is None:
            msg = "Not joined any meeting, cannot access transcript."
            raise RuntimeError(msg)
        return self._transcript

    @property
    def meeting_seconds(self) -> float:
        """Return the current meeting duration in seconds."""
        if self._clock is None:
            msg = "Not joined any meeting, cannot access meeting duration."
            raise RuntimeError(msg)
        return self._clock.now_s

    def add_transcription_listener(
        self, listener: Callable[[str], Coroutine[None, None, None]]
    ) -> Callable[[], None]:
        """Add a listener for transcription events.

        Args:
            listener: A callable that takes an event as argument.

        Returns:
            A callable to remove the listener.
        """
        return self._transcription_controller.add_listener(listener)

    async def join_meeting(
        self,
        meeting_url: str | None = None,
        participant_name: str | None = None,
        passcode: str | None = None,
    ) -> None:
        """Join a meeting using the provided URL.

        Args:
            meeting_url (str | None): The URL of the meeting to join. Might be required
                depending on the meeting provider.
            participant_name (str | None): The name of the participant.
                Defaults to the sessions participant name.
            passcode (str | None): The password or passcode for the meeting
                (if required).
        """
        self._clock = Clock()
        self._transcript = Transcript()
        await self._meeting_provider.join(meeting_url, participant_name, passcode)
        await self._transcription_controller.start(self._clock, self._transcript)
        await self._speech_controller.start(self._clock, self._transcript)

    async def leave_meeting(self, *, force: bool = False) -> None:
        """Leave the current meeting.

        Args:
            force (bool): Whether to force leave the meeting, otherwise wait for speech.
                Defaults to False.
        """
        if not force:
            await self._speech_controller.wait_until_no_speech()
        await self._meeting_provider.leave()
        await self._transcription_controller.stop()
        await self._speech_controller.stop()

    async def speak_text(self, text: str) -> None:
        """Speak the provided text using TTS.

        Args:
            text (str): The text to be spoken.
        """
        await self._speech_controller.speak_text(text)

    async def send_chat_message(self, message: str) -> None:
        """Send a chat message in the meeting.

        Args:
            message (str): The message to be sent.
        """
        await self._meeting_provider.send_chat_message(message)

    async def get_chat_history(self) -> MeetingChatHistory:
        """Get the chat history from the meeting.

        Returns:
            MeetingChatHistory: The chat history of the meeting.
        """
        return await self._meeting_provider.get_chat_history()

    async def get_participants(self) -> list[MeetingParticipant]:
        """Get the list of participants in the meeting.

        Returns:
            list[MeetingParticipant]: A list of participants in the meeting.
        """
        return await self._meeting_provider.get_participants()

    async def mute(self) -> None:
        """Mute yourself in the meeting."""
        await self._meeting_provider.mute()

    async def unmute(self) -> None:
        """Unmute yourself in the meeting."""
        await self._meeting_provider.unmute()<|MERGE_RESOLUTION|>--- conflicted
+++ resolved
@@ -6,12 +6,8 @@
     SpeechController,
     TranscriptionController,
 )
-<<<<<<< HEAD
 from joinly.types import MeetingChatHistory, MeetingParticipant, Transcript
-=======
-from joinly.types import MeetingChatHistory, Transcript
 from joinly.utils.clock import Clock
->>>>>>> c7c9eea9
 
 logger = logging.getLogger(__name__)
 
